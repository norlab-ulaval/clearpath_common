--- conflicted
+++ resolved
@@ -149,8 +149,6 @@
       <child link="rear_bumper_mount" />
     </joint>
 
-<<<<<<< HEAD
-=======
     <!-- Default mount -->
     <link name="default_mount"/>
 
@@ -160,33 +158,6 @@
       <origin xyz="0.0 0.0 0.224"/>
     </joint>
 
-    <xacro:if value="$(arg is_sim)">
-      <gazebo>
-        <plugin filename="libign_ros2_control-system.so" name="ign_ros2_control::IgnitionROS2ControlPlugin">
-          <parameters>$(arg gazebo_controllers)</parameters>
-          <ros>
-            <remapping>~/odom:=platform/odom</remapping>
-            <remapping>~/cmd_vel_unstamped:=platform/cmd_vel_unstamped</remapping>
-            <remapping>/tf:=tf</remapping>
-            <remapping>/tf_static:=tf_static</remapping>
-            <remapping>/diagnostics:=diagnostics</remapping>
-            <remapping>joint_states:=platform/joint_states</remapping>
-            <namespace>$(arg namespace)</namespace>
-          </ros>
-        </plugin>
-      </gazebo>
-
-      <gazebo>
-        <plugin filename="libignition-gazebo-pose-publisher-system.so" name="ignition::gazebo::systems::PosePublisher">
-          <publish_link_pose>true</publish_link_pose>
-          <publish_nested_model_pose>true</publish_nested_model_pose>
-          <use_pose_vector_msg>true</use_pose_vector_msg>
-          <update_frequency>50</update_frequency>
-        </plugin>
-      </gazebo>
-    </xacro:if>
-
->>>>>>> 094f3b04
     <ros2_control name="a200_hardware" type="system">
       <hardware>
         <xacro:if value="$(arg is_sim)">
